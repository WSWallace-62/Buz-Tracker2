--- conflicted
+++ resolved
@@ -313,12 +313,9 @@
       await get().createSession(newSessionData);
       await db.runningSession.clear();
       set({ runningSession: null });
-<<<<<<< HEAD
-    } catch (error) {
-      set({ error: (error as Error).message });
-=======
-    } catch (error)      set({ error: (error as Error).message });
->>>>>>> 6f81b077
+
+    } catch (error) {
+      set({ error: (error as Error).message });
     }
   },
 
